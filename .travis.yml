--- conflicted
+++ resolved
@@ -1,24 +1,11 @@
 language: go
 go:
-<<<<<<< HEAD
-  - 1.5.3
-  - 1.6
-=======
   - 1.5.4
   - 1.6.2
->>>>>>> 39fd9bd0
 sudo: false
 before_install:
   - gotools=golang.org/x/tools
 install:
-<<<<<<< HEAD
-  - go get -d -t -v ./...
-  - go get -v $gotools/cmd/cover
-  - go get -v github.com/bradfitz/goimports
-  - go get -v github.com/golang/lint/golint
-script:
-  - export PATH=$PATH:$HOME/gopath/bin
-=======
   - go get -v github.com/Masterminds/glide
   - glide install
   - go get -v $(glide novendor)
@@ -28,5 +15,4 @@
 script:
   - export PATH=$PATH:$HOME/gopath/bin
   - export GO15VENDOREXPERIMENT=1
->>>>>>> 39fd9bd0
   - ./goclean.sh