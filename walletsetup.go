<<<<<<< HEAD
/*
 * Copyright (c) 2014-2015 The btcsuite developers
 * Copyright (c) 2015 The Decred developers
 *
 * Permission to use, copy, modify, and distribute this software for any
 * purpose with or without fee is hereby granted, provided that the above
 * copyright notice and this permission notice appear in all copies.
 *
 * THE SOFTWARE IS PROVIDED "AS IS" AND THE AUTHOR DISCLAIMS ALL WARRANTIES
 * WITH REGARD TO THIS SOFTWARE INCLUDING ALL IMPLIED WARRANTIES OF
 * MERCHANTABILITY AND FITNESS. IN NO EVENT SHALL THE AUTHOR BE LIABLE FOR
 * ANY SPECIAL, DIRECT, INDIRECT, OR CONSEQUENTIAL DAMAGES OR ANY DAMAGES
 * WHATSOEVER RESULTING FROM LOSS OF USE, DATA OR PROFITS, WHETHER IN AN
 * ACTION OF CONTRACT, NEGLIGENCE OR OTHER TORTIOUS ACTION, ARISING OUT OF
 * OR IN CONNECTION WITH THE USE OR PERFORMANCE OF THIS SOFTWARE.
 */
=======
// Copyright (c) 2014-2015 The btcsuite developers
// Use of this source code is governed by an ISC
// license that can be found in the LICENSE file.
>>>>>>> fcccae3d

package main

import (
	"bufio"
	"fmt"
	"io/ioutil"
	"os"
	"path/filepath"
<<<<<<< HEAD
	"strings"

	"github.com/decred/dcrd/chaincfg"
	"github.com/decred/dcrd/chaincfg/chainec"
	"github.com/decred/dcrd/wire"
	"github.com/decred/dcrutil"
	"github.com/decred/dcrutil/hdkeychain"
	"github.com/decred/dcrwallet/internal/legacy/keystore"
	"github.com/decred/dcrwallet/internal/prompt"
	"github.com/decred/dcrwallet/pgpwordlist"
	"github.com/decred/dcrwallet/waddrmgr"
	"github.com/decred/dcrwallet/wallet"
	"github.com/decred/dcrwallet/walletdb"
	_ "github.com/decred/dcrwallet/walletdb/bdb"
	"github.com/decred/dcrwallet/wstakemgr"
)

// Namespace keys
var (
	waddrmgrNamespaceKey = []byte("waddrmgr")
	wtxmgrNamespaceKey   = []byte("wtxmgr")

	// wstakemgrNamespaceKey is the namespace key for the wstakemgr package.
	wstakemgrNamespaceKey = []byte("wstakemgr")
)

=======

	"github.com/btcsuite/btcd/btcec"
	"github.com/btcsuite/btcd/chaincfg"
	"github.com/btcsuite/btcd/wire"
	"github.com/btcsuite/btcutil"
	"github.com/btcsuite/btcwallet/internal/legacy/keystore"
	"github.com/btcsuite/btcwallet/internal/prompt"
	"github.com/btcsuite/btcwallet/waddrmgr"
	"github.com/btcsuite/btcwallet/wallet"
	"github.com/btcsuite/btcwallet/walletdb"
	_ "github.com/btcsuite/btcwallet/walletdb/bdb"
)

>>>>>>> fcccae3d
// networkDir returns the directory name of a network directory to hold wallet
// files.
func networkDir(dataDir string, chainParams *chaincfg.Params) string {
	netname := chainParams.Name

	// For now, we must always name the testnet data directory as "testnet"
	// and not "testnet" or any other version, as the chaincfg testnet
	// paramaters will likely be switched to being named "testnet" in the
	// future.  This is done to future proof that change, and an upgrade
	// plan to move the testnet data directory can be worked out later.
	if chainParams.Net == wire.TestNet {
		netname = "testnet"
	}

	return filepath.Join(dataDir, netname)
}

// convertLegacyKeystore converts all of the addresses in the passed legacy
// key store to the new waddrmgr.Manager format.  Both the legacy keystore and
// the new manager must be unlocked.
func convertLegacyKeystore(legacyKeyStore *keystore.Store, manager *waddrmgr.Manager) error {
	netParams := legacyKeyStore.Net()
	blockStamp := waddrmgr.BlockStamp{
		Height: 0,
		Hash:   *netParams.GenesisHash,
	}
	for _, walletAddr := range legacyKeyStore.ActiveAddresses() {
		switch addr := walletAddr.(type) {
		case keystore.PubKeyAddress:
			privKey, err := addr.PrivKey()
			if err != nil {
				fmt.Printf("WARN: Failed to obtain private key "+
					"for address %v: %v\n", addr.Address(),
					err)
				continue
			}

			wif, err := dcrutil.NewWIF((chainec.PrivateKey)(privKey),
				netParams, chainec.ECTypeSecp256k1)
			if err != nil {
				fmt.Printf("WARN: Failed to create wallet "+
					"import format for address %v: %v\n",
					addr.Address(), err)
				continue
			}

			_, err = manager.ImportPrivateKey(wif, &blockStamp)
			if err != nil {
				fmt.Printf("WARN: Failed to import private "+
					"key for address %v: %v\n",
					addr.Address(), err)
				continue
			}

		case keystore.ScriptAddress:
			_, err := manager.ImportScript(addr.Script(), &blockStamp)
			if err != nil {
				fmt.Printf("WARN: Failed to import "+
					"pay-to-script-hash script for "+
					"address %v: %v\n", addr.Address(), err)
				continue
			}

		default:
			fmt.Printf("WARN: Skipping unrecognized legacy "+
				"keystore type: %T\n", addr)
			continue
		}
	}

	return nil
}

// createWallet prompts the user for information needed to generate a new wallet
// and generates the wallet accordingly.  The new wallet will reside at the
// provided path.
func createWallet(cfg *config) error {
	dbDir := networkDir(cfg.DataDir, activeNet.Params)
	stakeOptions := &wallet.StakeOptions{
		VoteBits:           cfg.VoteBits,
		StakeMiningEnabled: cfg.EnableStakeMining,
		BalanceToMaintain:  cfg.BalanceToMaintain,
		RollbackTest:       cfg.RollbackTest,
		PruneTickets:       cfg.PruneTickets,
		AddressReuse:       cfg.ReuseAddresses,
		TicketAddress:      cfg.TicketAddress,
		TicketMaxPrice:     cfg.TicketMaxPrice,
	}
	loader := wallet.NewLoader(activeNet.Params, dbDir, stakeOptions, cfg.AutomaticRepair, cfg.UnsafeMainNet)

	// When there is a legacy keystore, open it now to ensure any errors
	// don't end up exiting the process after the user has spent time
	// entering a bunch of information.
	netDir := networkDir(cfg.DataDir, activeNet.Params)
	keystorePath := filepath.Join(netDir, keystore.Filename)
	var legacyKeyStore *keystore.Store
	_, err := os.Stat(keystorePath)
	if err != nil && !os.IsNotExist(err) {
		// A stat error not due to a non-existant file should be
		// returned to the caller.
		return err
	} else if err == nil {
		// Keystore file exists.
		legacyKeyStore, err = keystore.OpenDir(netDir)
		if err != nil {
			return err
		}
	}

	// Start by prompting for the private passphrase.  When there is an
	// existing keystore, the user will be promped for that passphrase,
	// otherwise they will be prompted for a new one.
	reader := bufio.NewReader(os.Stdin)
	privPass, err := prompt.PrivatePass(reader, legacyKeyStore)
	if err != nil {
		return err
	}

	// When there exists a legacy keystore, unlock it now and set up a
	// callback to import all keystore keys into the new walletdb
	// wallet
	if legacyKeyStore != nil {
		err = legacyKeyStore.Unlock(privPass)
		if err != nil {
			return err
		}

		// Import the addresses in the legacy keystore to the new wallet if
		// any exist, locking each wallet again when finished.
		loader.RunAfterLoad(func(w *wallet.Wallet) {
			defer legacyKeyStore.Lock()

			fmt.Println("Importing addresses from existing wallet...")

			err := w.Manager.Unlock(privPass)
			if err != nil {
				fmt.Printf("ERR: Failed to unlock new wallet "+
					"during old wallet key import: %v", err)
				return
			}
			defer w.Manager.Lock()

			err = convertLegacyKeystore(legacyKeyStore, w.Manager)
			if err != nil {
				fmt.Printf("ERR: Failed to import keys from old "+
					"wallet format: %v", err)
				return
			}

			// Remove the legacy key store.
			err = os.Remove(keystorePath)
			if err != nil {
				fmt.Printf("WARN: Failed to remove legacy wallet "+
					"from'%s'\n", keystorePath)
			}
		})
	}

	// Ascertain the public passphrase.  This will either be a value
	// specified by the user or the default hard-coded public passphrase if
	// the user does not want the additional public data encryption.
	pubPass, err := prompt.PublicPass(reader, privPass,
		[]byte(wallet.InsecurePubPassphrase), []byte(cfg.WalletPass))
	if err != nil {
		return err
	}

	// Ascertain the wallet generation seed.  This will either be an
	// automatically generated value the user has already confirmed or a
	// value the user has entered which has already been validated.
	seed, err := prompt.Seed(reader)
	if err != nil {
		return err
	}

	fmt.Println("Creating the wallet...")
	w, err := loader.CreateNewWallet(pubPass, privPass, seed)
	if err != nil {
		return err
	}

	w.Manager.Close()
	fmt.Println("The wallet has been created successfully.")
	return nil
}

// createSimulationWallet is intended to be called from the rpcclient
// and used to create a wallet for actors involved in simulations.
func createSimulationWallet(cfg *config) error {
	// Simulation wallet password is 'password'.
	privPass := []byte("password")

	// Public passphrase is the default.
	pubPass := []byte(wallet.InsecurePubPassphrase)

	netDir := networkDir(cfg.DataDir, activeNet.Params)

	// Write the seed to disk, so that we can restore it later
	// if need be, for testing purposes.
	seedStr, err := pgpwordlist.ToStringChecksum(seed)
	if err != nil {
		return err
	}

	err = ioutil.WriteFile(filepath.Join(netDir, "seed"), []byte(seedStr), 0644)
	if err != nil {
		return err
	}

	// Create the wallet.
	dbPath := filepath.Join(netDir, walletDbName)
	fmt.Println("Creating the wallet...")

	// Create the wallet database backed by bolt db.
	db, err := walletdb.Create("bdb", dbPath)
	if err != nil {
		return err
	}
	defer db.Close()

<<<<<<< HEAD
	// Create the address manager.
	waddrmgrNamespace, err := db.Namespace(waddrmgrNamespaceKey)
	if err != nil {
		return err
	}

	manager, err := waddrmgr.Create(waddrmgrNamespace, seed, []byte(pubPass),
		[]byte(privPass), activeNet.Params, nil, cfg.UnsafeMainNet)
=======
	// Create the wallet.
	err = wallet.Create(db, pubPass, privPass, nil, activeNet.Params)
>>>>>>> fcccae3d
	if err != nil {
		return err
	}
	defer manager.Close()

<<<<<<< HEAD
	// Create the stake manager/store.
	wstakemgrNamespace, err := db.Namespace(wstakemgrNamespaceKey)
	if err != nil {
		return err
	}
	stakeStore, err := wstakemgr.Create(wstakemgrNamespace, manager,
		activeNet.Params)
	if err != nil {
		return err
	}
	defer stakeStore.Close()

=======
>>>>>>> fcccae3d
	fmt.Println("The wallet has been created successfully.")
	return nil
}

// promptHDPublicKey prompts the user for an extended public key.
func promptHDPublicKey(reader *bufio.Reader) (string, error) {
	for {
		fmt.Print("Enter HD wallet public key: ")
		keyString, err := reader.ReadString('\n')
		if err != nil {
			return "", err
		}

		keyStringTrimmed := strings.TrimSpace(keyString)

		return keyStringTrimmed, nil
	}
}

// createWatchingOnlyWallet creates a watching only wallet using the passed
// extended public key.
func createWatchingOnlyWallet(cfg *config) error {
	// Get the public key.
	reader := bufio.NewReader(os.Stdin)
	pubKeyString, err := promptHDPublicKey(reader)
	if err != nil {
		return err
	}

	// Ask if the user wants to encrypt the wallet with a password.
	pubPass, err := prompt.PublicPass(reader, []byte{},
		[]byte(wallet.InsecurePubPassphrase), []byte(cfg.WalletPass))
	if err != nil {
		return err
	}

	netDir := networkDir(cfg.DataDir, activeNet.Params)

	// Create the wallet.
	dbPath := filepath.Join(netDir, walletDbName)
	fmt.Println("Creating the wallet...")

	// Create the wallet database backed by bolt db.
	db, err := walletdb.Create("bdb", dbPath)
	if err != nil {
		return err
	}
	defer db.Close()

	// Create the address manager.
	waddrmgrNamespace, err := db.Namespace(waddrmgrNamespaceKey)
	if err != nil {
		return err
	}

	manager, err := waddrmgr.CreateWatchOnly(waddrmgrNamespace, pubKeyString,
		[]byte(pubPass), activeNet.Params, nil)
	if err != nil {
		return err
	}
	defer manager.Close()

	// Create the stake manager/store.
	wstakemgrNamespace, err := db.Namespace(wstakemgrNamespaceKey)
	if err != nil {
		return err
	}
	stakeStore, err := wstakemgr.Create(wstakemgrNamespace, manager,
		activeNet.Params)
	if err != nil {
		return err
	}
	defer stakeStore.Close()

	fmt.Println("The watching only wallet has been created successfully.")
	return nil
}

// checkCreateDir checks that the path exists and is a directory.
// If path does not exist, it is created.
func checkCreateDir(path string) error {
	if fi, err := os.Stat(path); err != nil {
		if os.IsNotExist(err) {
			// Attempt data directory creation
			if err = os.MkdirAll(path, 0700); err != nil {
				return fmt.Errorf("cannot create directory: %s", err)
			}
		} else {
			return fmt.Errorf("error checking directory: %s", err)
		}
	} else {
		if !fi.IsDir() {
			return fmt.Errorf("path '%s' is not a directory", path)
		}
	}

	return nil
}<|MERGE_RESOLUTION|>--- conflicted
+++ resolved
@@ -1,25 +1,7 @@
-<<<<<<< HEAD
-/*
- * Copyright (c) 2014-2015 The btcsuite developers
- * Copyright (c) 2015 The Decred developers
- *
- * Permission to use, copy, modify, and distribute this software for any
- * purpose with or without fee is hereby granted, provided that the above
- * copyright notice and this permission notice appear in all copies.
- *
- * THE SOFTWARE IS PROVIDED "AS IS" AND THE AUTHOR DISCLAIMS ALL WARRANTIES
- * WITH REGARD TO THIS SOFTWARE INCLUDING ALL IMPLIED WARRANTIES OF
- * MERCHANTABILITY AND FITNESS. IN NO EVENT SHALL THE AUTHOR BE LIABLE FOR
- * ANY SPECIAL, DIRECT, INDIRECT, OR CONSEQUENTIAL DAMAGES OR ANY DAMAGES
- * WHATSOEVER RESULTING FROM LOSS OF USE, DATA OR PROFITS, WHETHER IN AN
- * ACTION OF CONTRACT, NEGLIGENCE OR OTHER TORTIOUS ACTION, ARISING OUT OF
- * OR IN CONNECTION WITH THE USE OR PERFORMANCE OF THIS SOFTWARE.
- */
-=======
 // Copyright (c) 2014-2015 The btcsuite developers
+// Copyright (c) 2015 The Decred developers
 // Use of this source code is governed by an ISC
 // license that can be found in the LICENSE file.
->>>>>>> fcccae3d
 
 package main
 
@@ -29,7 +11,6 @@
 	"io/ioutil"
 	"os"
 	"path/filepath"
-<<<<<<< HEAD
 	"strings"
 
 	"github.com/decred/dcrd/chaincfg"
@@ -44,33 +25,8 @@
 	"github.com/decred/dcrwallet/wallet"
 	"github.com/decred/dcrwallet/walletdb"
 	_ "github.com/decred/dcrwallet/walletdb/bdb"
-	"github.com/decred/dcrwallet/wstakemgr"
 )
 
-// Namespace keys
-var (
-	waddrmgrNamespaceKey = []byte("waddrmgr")
-	wtxmgrNamespaceKey   = []byte("wtxmgr")
-
-	// wstakemgrNamespaceKey is the namespace key for the wstakemgr package.
-	wstakemgrNamespaceKey = []byte("wstakemgr")
-)
-
-=======
-
-	"github.com/btcsuite/btcd/btcec"
-	"github.com/btcsuite/btcd/chaincfg"
-	"github.com/btcsuite/btcd/wire"
-	"github.com/btcsuite/btcutil"
-	"github.com/btcsuite/btcwallet/internal/legacy/keystore"
-	"github.com/btcsuite/btcwallet/internal/prompt"
-	"github.com/btcsuite/btcwallet/waddrmgr"
-	"github.com/btcsuite/btcwallet/wallet"
-	"github.com/btcsuite/btcwallet/walletdb"
-	_ "github.com/btcsuite/btcwallet/walletdb/bdb"
-)
-
->>>>>>> fcccae3d
 // networkDir returns the directory name of a network directory to hold wallet
 // files.
 func networkDir(dataDir string, chainParams *chaincfg.Params) string {
@@ -266,6 +222,12 @@
 	// Public passphrase is the default.
 	pubPass := []byte(wallet.InsecurePubPassphrase)
 
+	// Generate a random seed.
+	seed, err := hdkeychain.GenerateSeed(hdkeychain.RecommendedSeedLen)
+	if err != nil {
+		return err
+	}
+
 	netDir := networkDir(cfg.DataDir, activeNet.Params)
 
 	// Write the seed to disk, so that we can restore it later
@@ -291,39 +253,12 @@
 	}
 	defer db.Close()
 
-<<<<<<< HEAD
-	// Create the address manager.
-	waddrmgrNamespace, err := db.Namespace(waddrmgrNamespaceKey)
-	if err != nil {
-		return err
-	}
-
-	manager, err := waddrmgr.Create(waddrmgrNamespace, seed, []byte(pubPass),
-		[]byte(privPass), activeNet.Params, nil, cfg.UnsafeMainNet)
-=======
 	// Create the wallet.
-	err = wallet.Create(db, pubPass, privPass, nil, activeNet.Params)
->>>>>>> fcccae3d
-	if err != nil {
-		return err
-	}
-	defer manager.Close()
-
-<<<<<<< HEAD
-	// Create the stake manager/store.
-	wstakemgrNamespace, err := db.Namespace(wstakemgrNamespaceKey)
-	if err != nil {
-		return err
-	}
-	stakeStore, err := wstakemgr.Create(wstakemgrNamespace, manager,
-		activeNet.Params)
-	if err != nil {
-		return err
-	}
-	defer stakeStore.Close()
-
-=======
->>>>>>> fcccae3d
+	err = wallet.Create(db, pubPass, privPass, seed, activeNet.Params, cfg.UnsafeMainNet)
+	if err != nil {
+		return err
+	}
+
 	fmt.Println("The wallet has been created successfully.")
 	return nil
 }
@@ -373,30 +308,10 @@
 	}
 	defer db.Close()
 
-	// Create the address manager.
-	waddrmgrNamespace, err := db.Namespace(waddrmgrNamespaceKey)
-	if err != nil {
-		return err
-	}
-
-	manager, err := waddrmgr.CreateWatchOnly(waddrmgrNamespace, pubKeyString,
-		[]byte(pubPass), activeNet.Params, nil)
-	if err != nil {
-		return err
-	}
-	defer manager.Close()
-
-	// Create the stake manager/store.
-	wstakemgrNamespace, err := db.Namespace(wstakemgrNamespaceKey)
-	if err != nil {
-		return err
-	}
-	stakeStore, err := wstakemgr.Create(wstakemgrNamespace, manager,
-		activeNet.Params)
-	if err != nil {
-		return err
-	}
-	defer stakeStore.Close()
+	err = wallet.CreateWatchOnly(db, pubKeyString, pubPass, activeNet.Params)
+	if err != nil {
+		return err
+	}
 
 	fmt.Println("The watching only wallet has been created successfully.")
 	return nil
