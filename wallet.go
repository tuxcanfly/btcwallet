/*
 * Copyright (c) 2013, 2014 Conformal Systems LLC <info@conformal.com>
 *
 * Permission to use, copy, modify, and distribute this software for any
 * purpose with or without fee is hereby granted, provided that the above
 * copyright notice and this permission notice appear in all copies.
 *
 * THE SOFTWARE IS PROVIDED "AS IS" AND THE AUTHOR DISCLAIMS ALL WARRANTIES
 * WITH REGARD TO THIS SOFTWARE INCLUDING ALL IMPLIED WARRANTIES OF
 * MERCHANTABILITY AND FITNESS. IN NO EVENT SHALL THE AUTHOR BE LIABLE FOR
 * ANY SPECIAL, DIRECT, INDIRECT, OR CONSEQUENTIAL DAMAGES OR ANY DAMAGES
 * WHATSOEVER RESULTING FROM LOSS OF USE, DATA OR PROFITS, WHETHER IN AN
 * ACTION OF CONTRACT, NEGLIGENCE OR OTHER TORTIOUS ACTION, ARISING OUT OF
 * OR IN CONNECTION WITH THE USE OR PERFORMANCE OF THIS SOFTWARE.
 */

package main

import (
	"bytes"
	"encoding/base64"
	"encoding/hex"
	"errors"
	"fmt"
	"io/ioutil"
	"os"
	"path/filepath"
	"sort"
	"sync"
	"time"

	"github.com/btcsuite/btcd/blockchain"
	"github.com/btcsuite/btcd/chaincfg"
	"github.com/btcsuite/btcd/wire"
	"github.com/btcsuite/btcjson"
	"github.com/btcsuite/btcutil"
	"github.com/btcsuite/btcwallet/chain"
	"github.com/btcsuite/btcwallet/txstore"
	"github.com/btcsuite/btcwallet/waddrmgr"
	"github.com/btcsuite/btcwallet/walletdb"
)

// ErrNotSynced describes an error where an operation cannot complete
// due wallet being out of sync (and perhaps currently syncing with)
// the remote chain server.
var ErrNotSynced = errors.New("wallet is not synchronized with the chain server")

var (
	// waddrmgrNamespaceKey is the namespace key for the waddrmgr package.
	waddrmgrNamespaceKey = []byte("waddrmgr")
)

const (
	// defaultPubPassphrase is the default public wallet passphrase which is
	// used when the user indicates they do not want additional protection
	// provided by having all public data in the wallet encrypted by a
	// passphrase only known to them.
	defaultPubPassphrase = "public"
)

// networkDir returns the directory name of a network directory to hold wallet
// files.
func networkDir(dataDir string, chainParams *chaincfg.Params) string {
	netname := chainParams.Name

	// For now, we must always name the testnet data directory as "testnet"
	// and not "testnet3" or any other version, as the chaincfg testnet3
	// paramaters will likely be switched to being named "testnet3" in the
	// future.  This is done to future proof that change, and an upgrade
	// plan to move the testnet3 data directory can be worked out later.
	if chainParams.Net == wire.TestNet3 {
		netname = "testnet"
	}

	return filepath.Join(dataDir, netname)
}

// Wallet is a structure containing all the components for a
// complete wallet.  It contains the Armory-style key store
// addresses and keys),
type Wallet struct {
	// Data stores
	db      walletdb.DB
	Manager *waddrmgr.Manager
	TxStore *txstore.Store

	chainSvr     *chain.Client
	chainSvrLock sync.Locker
	chainSynced  chan struct{} // closed when synced

	lockedOutpoints map[wire.OutPoint]struct{}
	FeeIncrement    btcutil.Amount

	// Channels for rescan processing.  Requests are added and merged with
	// any waiting requests, before being sent to another goroutine to
	// call the rescan RPC.
	rescanAddJob        chan *RescanJob
	rescanBatch         chan *rescanBatch
	rescanNotifications chan interface{} // From chain server
	rescanProgress      chan *RescanProgressMsg
	rescanFinished      chan *RescanFinishedMsg

	// Channel for transaction creation requests.
	createTxRequests chan createTxRequest

	// Channels for the manager locker.
	unlockRequests     chan unlockRequest
	lockRequests       chan struct{}
	holdUnlockRequests chan chan HeldUnlock
	lockState          chan bool
	changePassphrase   chan changePassphraseRequest

	// Notification channels so other components can listen in on wallet
	// activity.  These are initialized as nil, and must be created by
	// calling one of the Listen* methods.
	connectedBlocks    chan waddrmgr.BlockStamp
	disconnectedBlocks chan waddrmgr.BlockStamp
	lockStateChanges   chan bool // true when locked
	confirmedBalance   chan btcutil.Amount
	unconfirmedBalance chan btcutil.Amount
	notificationLock   sync.Locker

	wg   sync.WaitGroup
	quit chan struct{}
}

// newWallet creates a new Wallet structure with the provided address manager
// and transaction store.
func newWallet(mgr *waddrmgr.Manager, txs *txstore.Store) *Wallet {
	return &Wallet{
		Manager:             mgr,
		TxStore:             txs,
		chainSvrLock:        new(sync.Mutex),
		chainSynced:         make(chan struct{}),
		lockedOutpoints:     map[wire.OutPoint]struct{}{},
		FeeIncrement:        defaultFeeIncrement,
		rescanAddJob:        make(chan *RescanJob),
		rescanBatch:         make(chan *rescanBatch),
		rescanNotifications: make(chan interface{}),
		rescanProgress:      make(chan *RescanProgressMsg),
		rescanFinished:      make(chan *RescanFinishedMsg),
		createTxRequests:    make(chan createTxRequest),
		unlockRequests:      make(chan unlockRequest),
		lockRequests:        make(chan struct{}),
		holdUnlockRequests:  make(chan chan HeldUnlock),
		lockState:           make(chan bool),
		changePassphrase:    make(chan changePassphraseRequest),
		notificationLock:    new(sync.Mutex),
		quit:                make(chan struct{}),
	}
}

// ErrDuplicateListen is returned for any attempts to listen for the same
// notification more than once.  If callers must pass along a notifiation to
// multiple places, they must broadcast it themself.
var ErrDuplicateListen = errors.New("duplicate listen")

func (w *Wallet) updateNotificationLock() {
	switch {
	case w.connectedBlocks == nil:
		fallthrough
	case w.disconnectedBlocks == nil:
		fallthrough
	case w.lockStateChanges == nil:
		fallthrough
	case w.confirmedBalance == nil:
		fallthrough
	case w.unconfirmedBalance == nil:
		return
	}
	w.notificationLock = noopLocker{}
}

// ListenConnectedBlocks returns a channel that passes all blocks that a wallet
// has been marked in sync with. The channel must be read, or other wallet
// methods will block.
//
// If this is called twice, ErrDuplicateListen is returned.
func (w *Wallet) ListenConnectedBlocks() (<-chan waddrmgr.BlockStamp, error) {
	w.notificationLock.Lock()
	defer w.notificationLock.Unlock()

	if w.connectedBlocks != nil {
		return nil, ErrDuplicateListen
	}
	w.connectedBlocks = make(chan waddrmgr.BlockStamp)
	w.updateNotificationLock()
	return w.connectedBlocks, nil
}

// ListenDisconnectedBlocks returns a channel that passes all blocks that a
// wallet has detached.  The channel must be read, or other wallet methods will
// block.
//
// If this is called twice, ErrDuplicateListen is returned.
func (w *Wallet) ListenDisconnectedBlocks() (<-chan waddrmgr.BlockStamp, error) {
	w.notificationLock.Lock()
	defer w.notificationLock.Unlock()

	if w.disconnectedBlocks != nil {
		return nil, ErrDuplicateListen
	}
	w.disconnectedBlocks = make(chan waddrmgr.BlockStamp)
	w.updateNotificationLock()
	return w.disconnectedBlocks, nil
}

<<<<<<< HEAD
// ListenDisconnectedBlocks returns a channel that passes the current lock state
// of the wallet whenever the lock state is changed.  The value is true for
// locked, and false for unlocked.  The channel must be read, or other wallet
// methods will block.
=======
// ListenKeystoreLockStatus returns a channel that passes the current lock state
// of the wallet keystore anytime the keystore is locked or unlocked.  The value
// is true for locked, and false for unlocked.  The channel must be read, or
// other wallet methods will block.
>>>>>>> ad80e9f3
//
// If this is called twice, ErrDuplicateListen is returned.
func (w *Wallet) ListenLockStatus() (<-chan bool, error) {
	w.notificationLock.Lock()
	defer w.notificationLock.Unlock()

	if w.lockStateChanges != nil {
		return nil, ErrDuplicateListen
	}
	w.lockStateChanges = make(chan bool)
	w.updateNotificationLock()
	return w.lockStateChanges, nil
}

// ListenConfirmedBalance returns a channel that passes the confirmed balance
// when any changes to the balance are made.  This channel must be read, or
// other wallet methods will block.
//
// If this is called twice, ErrDuplicateListen is returned.
func (w *Wallet) ListenConfirmedBalance() (<-chan btcutil.Amount, error) {
	w.notificationLock.Lock()
	defer w.notificationLock.Unlock()

	if w.confirmedBalance != nil {
		return nil, ErrDuplicateListen
	}
	w.confirmedBalance = make(chan btcutil.Amount)
	w.updateNotificationLock()
	return w.confirmedBalance, nil
}

// ListenUnconfirmedBalance returns a channel that passes the unconfirmed
// balance when any changes to the balance are made.  This channel must be
// read, or other wallet methods will block.
//
// If this is called twice, ErrDuplicateListen is returned.
func (w *Wallet) ListenUnconfirmedBalance() (<-chan btcutil.Amount, error) {
	w.notificationLock.Lock()
	defer w.notificationLock.Unlock()

	if w.unconfirmedBalance != nil {
		return nil, ErrDuplicateListen
	}
	w.unconfirmedBalance = make(chan btcutil.Amount)
	w.updateNotificationLock()
	return w.unconfirmedBalance, nil
}

func (w *Wallet) notifyConnectedBlock(block waddrmgr.BlockStamp) {
	w.notificationLock.Lock()
	if w.connectedBlocks != nil {
		w.connectedBlocks <- block
	}
	w.notificationLock.Unlock()
}

func (w *Wallet) notifyDisconnectedBlock(block waddrmgr.BlockStamp) {
	w.notificationLock.Lock()
	if w.disconnectedBlocks != nil {
		w.disconnectedBlocks <- block
	}
	w.notificationLock.Unlock()
}

func (w *Wallet) notifyLockStateChange(locked bool) {
	w.notificationLock.Lock()
	if w.lockStateChanges != nil {
		w.lockStateChanges <- locked
	}
	w.notificationLock.Unlock()
}

func (w *Wallet) notifyConfirmedBalance(bal btcutil.Amount) {
	w.notificationLock.Lock()
	if w.confirmedBalance != nil {
		w.confirmedBalance <- bal
	}
	w.notificationLock.Unlock()
}

func (w *Wallet) notifyUnconfirmedBalance(bal btcutil.Amount) {
	w.notificationLock.Lock()
	if w.unconfirmedBalance != nil {
		w.unconfirmedBalance <- bal
	}
	w.notificationLock.Unlock()
}

// Start starts the goroutines necessary to manage a wallet.
func (w *Wallet) Start(chainServer *chain.Client) {
	select {
	case <-w.quit:
		return
	default:
	}

	w.chainSvrLock.Lock()
	defer w.chainSvrLock.Unlock()

	w.chainSvr = chainServer
	w.chainSvrLock = noopLocker{}

	w.wg.Add(7)
	go w.diskWriter()
	go w.handleChainNotifications()
	go w.txCreator()
	go w.walletLocker()
	go w.rescanBatchHandler()
	go w.rescanProgressHandler()
	go w.rescanRPCHandler()

	go func() {
		err := w.syncWithChain()
		if err != nil && !w.ShuttingDown() {
			log.Warnf("Unable to synchronize wallet to chain: %v", err)
		}
	}()
}

// Stop signals all wallet goroutines to shutdown.
func (w *Wallet) Stop() {
	select {
	case <-w.quit:
	default:
		close(w.quit)
		w.chainSvrLock.Lock()
		if w.chainSvr != nil {
			w.chainSvr.Stop()
		}
		w.chainSvrLock.Unlock()
	}
}

// ShuttingDown returns whether the wallet is currently in the process of
// shutting down or not.
func (w *Wallet) ShuttingDown() bool {
	select {
	case <-w.quit:
		return true
	default:
		return false
	}
}

// WaitForShutdown blocks until all wallet goroutines have finished executing.
func (w *Wallet) WaitForShutdown() {
	w.chainSvrLock.Lock()
	if w.chainSvr != nil {
		w.chainSvr.WaitForShutdown()
	}
	w.chainSvrLock.Unlock()
	w.wg.Wait()
}

// ChainSynced returns whether the wallet has been attached to a chain server
// and synced up to the best block on the main chain.
func (w *Wallet) ChainSynced() bool {
	select {
	case <-w.chainSynced:
		return true
	default:
		return false
	}
}

// WaitForChainSync blocks until a wallet has been synced with the main chain
// of an attached chain server.
func (w *Wallet) WaitForChainSync() {
	<-w.chainSynced
}

// SyncedChainTip returns the hash and height of the block of the most
// recently seen block in the main chain.  It returns errors if the
// wallet has not yet been marked as synched with the chain.
func (w *Wallet) SyncedChainTip() (*waddrmgr.BlockStamp, error) {
	select {
	case <-w.chainSynced:
		return w.chainSvr.BlockStamp()
	default:
		return nil, ErrNotSynced
	}
}

func (w *Wallet) syncWithChain() (err error) {
	defer func() {
		if err == nil {
			// Request notifications for connected and disconnected
			// blocks.
			err = w.chainSvr.NotifyBlocks()
		}
	}()

	// TODO(jrick): How should this handle a synced height earlier than
	// the chain server best block?

	// Check that there was not any reorgs done since last connection.
	// If so, rollback and rescan to catch up.
	iter := w.Manager.NewIterateRecentBlocks()
	for cont := iter != nil; cont; cont = iter.Prev() {
		bs := iter.BlockStamp()
		log.Debugf("Checking for previous saved block with height %v hash %v",
			bs.Height, bs.Hash)

		if _, err := w.chainSvr.GetBlock(&bs.Hash); err != nil {
			continue
		}

		log.Debug("Found matching block.")

		// If we had to go back to any previous blocks (iter.Next
		// returns true), then rollback the next and all child blocks.
		if iter.Next() {
			bs := iter.BlockStamp()
			w.Manager.SetSyncedTo(&bs)
			err = w.TxStore.Rollback(bs.Height)
			if err != nil {
				return
			}
			w.TxStore.MarkDirty()
		}

		break
	}

	return w.RescanActiveAddresses()
}

type (
	createTxRequest struct {
		pairs   map[string]btcutil.Amount
		minconf int
		resp    chan createTxResponse
	}
	createTxResponse struct {
		tx  *CreatedTx
		err error
	}
)

// txCreator is responsible for the input selection and creation of
// transactions.  These functions are the responsibility of this method
// (designed to be run as its own goroutine) since input selection must be
// serialized, or else it is possible to create double spends by choosing the
// same inputs for multiple transactions.  Along with input selection, this
// method is also responsible for the signing of transactions, since we don't
// want to end up in a situation where we run out of inputs as multiple
// transactions are being created.  In this situation, it would then be possible
// for both requests, rather than just one, to fail due to not enough available
// inputs.
func (w *Wallet) txCreator() {
out:
	for {
		select {
		case txr := <-w.createTxRequests:
			tx, err := w.txToPairs(txr.pairs, txr.minconf)
			txr.resp <- createTxResponse{tx, err}

		case <-w.quit:
			break out
		}
	}
	w.wg.Done()
}

// CreateSimpleTx creates a new signed transaction spending unspent P2PKH
// outputs with at laest minconf confirmations spending to any number of
// address/amount pairs.  Change and an appropiate transaction fee are
// automatically included, if necessary.  All transaction creation through
// this function is serialized to prevent the creation of many transactions
// which spend the same outputs.
func (w *Wallet) CreateSimpleTx(pairs map[string]btcutil.Amount, minconf int) (*CreatedTx, error) {
	req := createTxRequest{
		pairs:   pairs,
		minconf: minconf,
		resp:    make(chan createTxResponse),
	}
	w.createTxRequests <- req
	resp := <-req.resp
	return resp.tx, resp.err
}

type (
	unlockRequest struct {
		passphrase []byte
		timeout    time.Duration // Zero value prevents the timeout.
		err        chan error
	}

	changePassphraseRequest struct {
		old, new []byte
		err      chan error
	}

	// HeldUnlock is a tool to prevent the wallet from automatically
	// locking after some timeout before an operation which needed
	// the unlocked wallet has finished.  Any aquired HeldUnlock
	// *must* be released (preferably with a defer) or the wallet
	// will forever remain unlocked.
	HeldUnlock chan struct{}
)

// walletLocker manages the locked/unlocked state of a wallet.
func (w *Wallet) walletLocker() {
	var timeout <-chan time.Time
	holdChan := make(HeldUnlock)
out:
	for {
		select {
		case req := <-w.unlockRequests:
			err := w.Manager.Unlock(req.passphrase)
			if err != nil {
				req.err <- err
				continue
			}
			w.notifyLockStateChange(false)
			if req.timeout == 0 {
				timeout = nil
			} else {
				timeout = time.After(req.timeout)
			}
			req.err <- nil
			continue

		case req := <-w.changePassphrase:
			err := w.Manager.ChangePassphrase(req.old, req.new, true)
			req.err <- err
			continue

		case req := <-w.holdUnlockRequests:
			if w.Manager.IsLocked() {
				close(req)
				continue
			}

			req <- holdChan
			<-holdChan // Block until the lock is released.

			// If, after holding onto the unlocked wallet for some
			// time, the timeout has expired, lock it now instead
			// of hoping it gets unlocked next time the top level
			// select runs.
			select {
			case <-timeout:
				// Let the top level select fallthrough so the
				// wallet is locked.
			default:
				continue
			}

		case w.lockState <- w.Manager.IsLocked():
			continue

		case <-w.quit:
			break out

		case <-w.lockRequests:
		case <-timeout:
		}

		// Select statement fell through by an explicit lock or the
		// timer expiring.  Lock the manager here.
		timeout = nil
		err := w.Manager.Lock()
		if err != nil {
			log.Errorf("Could not lock wallet: %v", err)
		} else {
			w.notifyLockStateChange(true)
		}
	}
	w.wg.Done()
}

// Unlock unlocks the wallet's address manager and relocks it after timeout has
// expired.  If the wallet is already unlocked and the new passphrase is
// correct, the current timeout is replaced with the new one.  The wallet will
// be locked if the passphrase is incorrect or any other error occurs during the
// unlock.
func (w *Wallet) Unlock(passphrase []byte, timeout time.Duration) error {
	err := make(chan error, 1)
	w.unlockRequests <- unlockRequest{
		passphrase: passphrase,
		timeout:    timeout,
		err:        err,
	}
	return <-err
}

// Lock locks the wallet's address manager.
func (w *Wallet) Lock() {
	w.lockRequests <- struct{}{}
}

// Locked returns whether the account manager for a wallet is locked.
func (w *Wallet) Locked() bool {
	return <-w.lockState
}

// HoldUnlock prevents the wallet from being locked.  The HeldUnlock object
// *must* be released, or the wallet will forever remain unlocked.
//
// TODO: To prevent the above scenario, perhaps closures should be passed
// to the walletLocker goroutine and disallow callers from explicitly
// handling the locking mechanism.
func (w *Wallet) HoldUnlock() (HeldUnlock, error) {
	req := make(chan HeldUnlock)
	w.holdUnlockRequests <- req
	hl, ok := <-req
	if !ok {
		// TODO(davec): This should be defined and exported from
		// waddrmgr.
		return nil, waddrmgr.ManagerError{
			ErrorCode:   waddrmgr.ErrLocked,
			Description: "address manager is locked",
		}
	}
	return hl, nil
}

// Release releases the hold on the unlocked-state of the wallet and allows the
// wallet to be locked again.  If a lock timeout has already expired, the
// wallet is locked again as soon as Release is called.
func (c HeldUnlock) Release() {
	c <- struct{}{}
}

// ChangePassphrase attempts to change the passphrase for a wallet from old
// to new.  Changing the passphrase is synchronized with all other address
// manager locking and unlocking.  The lock state will be the same as it was
// before the password change.
func (w *Wallet) ChangePassphrase(old, new []byte) error {
	err := make(chan error, 1)
	w.changePassphrase <- changePassphraseRequest{
		old: old,
		new: new,
		err: err,
	}
	return <-err
}

// diskWriter periodically (every 10 seconds) writes out the transaction store
// to disk if it is marked dirty.
func (w *Wallet) diskWriter() {
	ticker := time.NewTicker(10 * time.Second)
	var wg sync.WaitGroup
	var done bool

	for {
		select {
		case <-ticker.C:
		case <-w.quit:
			done = true
		}

		log.Trace("Writing txstore")

		wg.Add(1)
		go func() {
			err := w.TxStore.WriteIfDirty()
			if err != nil {
				log.Errorf("Cannot write txstore: %v",
					err)
			}
			wg.Done()
		}()
		wg.Wait()

		if done {
			break
		}
	}
	w.wg.Done()
}

// AddressUsed returns whether there are any recorded transactions spending to
// a given address.  Assumming correct TxStore usage, this will return true iff
// there are any transactions with outputs to this address in the blockchain or
// the btcd mempool.
func (w *Wallet) AddressUsed(addr waddrmgr.ManagedAddress) bool {
	// This not only can be optimized by recording this data as it is
	// read when opening a wallet, and keeping it up to date each time a
	// new received tx arrives, but it probably should in case an address is
	// used in a tx (made public) but the tx is eventually removed from the
	// store (consider a chain reorg).

	for _, r := range w.TxStore.Records() {
		for _, c := range r.Credits() {
			// Errors don't matter here.  If addrs is nil, the
			// range below does nothing.
			_, addrs, _, _ := c.Addresses(activeNet.Params)
			for _, a := range addrs {
				if addr.Address().String() == a.String() {
					return true
				}
			}
		}
	}
	return false
}

// CalculateBalance sums the amounts of all unspent transaction
// outputs to addresses of a wallet and returns the balance.
//
// If confirmations is 0, all UTXOs, even those not present in a
// block (height -1), will be used to get the balance.  Otherwise,
// a UTXO must be in a block.  If confirmations is 1 or greater,
// the balance will be calculated based on how many how many blocks
// include a UTXO.
func (w *Wallet) CalculateBalance(confirms int) (btcutil.Amount, error) {
	bs, err := w.SyncedChainTip()
	if err != nil {
		return 0, err
	}

	return w.TxStore.Balance(confirms, bs.Height)
}

// CurrentAddress gets the most recently requested Bitcoin payment address
// from a wallet.  If the address has already been used (there is at least
// one transaction spending to it in the blockchain or btcd mempool), the next
// chained address is returned.
func (w *Wallet) CurrentAddress() (btcutil.Address, error) {
	addr, err := w.Manager.LastExternalAddress(0)
	if err != nil {
		return nil, err
	}

	// Get next chained address if the last one has already been used.
	if w.AddressUsed(addr) {
		return w.NewAddress()
	}

	return addr.Address(), nil
}

// ListSinceBlock returns a slice of objects with details about transactions
// since the given block. If the block is -1 then all transactions are included.
// This is intended to be used for listsinceblock RPC replies.
func (w *Wallet) ListSinceBlock(since, curBlockHeight int32,
	minconf int) ([]btcjson.ListTransactionsResult, error) {

	txList := []btcjson.ListTransactionsResult{}
	for _, txRecord := range w.TxStore.Records() {
		// Transaction records must only be considered if they occur
		// after the block height since.
		if since != -1 && txRecord.BlockHeight <= since {
			continue
		}

		// Transactions that have not met minconf confirmations are to
		// be ignored.
		if !txRecord.Confirmed(minconf, curBlockHeight) {
			continue
		}

		jsonResults, err := txRecord.ToJSON("", curBlockHeight,
			w.Manager.ChainParams())
		if err != nil {
			return nil, err
		}
		txList = append(txList, jsonResults...)
	}

	return txList, nil
}

// ListTransactions returns a slice of objects with details about a recorded
// transaction.  This is intended to be used for listtransactions RPC
// replies.
func (w *Wallet) ListTransactions(from, count int) ([]btcjson.ListTransactionsResult, error) {
	txList := []btcjson.ListTransactionsResult{}

	// Get current block.  The block height used for calculating
	// the number of tx confirmations.
	bs, err := w.SyncedChainTip()
	if err != nil {
		return txList, err
	}

	records := w.TxStore.Records()
	lastLookupIdx := len(records) - count
	// Search in reverse order: lookup most recently-added first.
	for i := len(records) - 1; i >= from && i >= lastLookupIdx; i-- {
		jsonResults, err := records[i].ToJSON("", bs.Height,
			w.Manager.ChainParams())
		if err != nil {
			return nil, err
		}
		txList = append(txList, jsonResults...)
	}

	return txList, nil
}

// ListAddressTransactions returns a slice of objects with details about
// recorded transactions to or from any address belonging to a set.  This is
// intended to be used for listaddresstransactions RPC replies.
func (w *Wallet) ListAddressTransactions(pkHashes map[string]struct{}) (
	[]btcjson.ListTransactionsResult, error) {

	txList := []btcjson.ListTransactionsResult{}

	// Get current block.  The block height used for calculating
	// the number of tx confirmations.
	bs, err := w.SyncedChainTip()
	if err != nil {
		return txList, err
	}

	for _, r := range w.TxStore.Records() {
		for _, c := range r.Credits() {
			// We only care about the case where len(addrs) == 1,
			// and err will never be non-nil in that case.
			_, addrs, _, _ := c.Addresses(activeNet.Params)
			if len(addrs) != 1 {
				continue
			}
			apkh, ok := addrs[0].(*btcutil.AddressPubKeyHash)
			if !ok {
				continue
			}

			if _, ok := pkHashes[string(apkh.ScriptAddress())]; !ok {
				continue
			}
			jsonResult, err := c.ToJSON("", bs.Height,
				w.Manager.ChainParams())
			if err != nil {
				return nil, err
			}
			txList = append(txList, jsonResult)
		}
	}

	return txList, nil
}

// ListAllTransactions returns a slice of objects with details about a recorded
// transaction.  This is intended to be used for listalltransactions RPC
// replies.
func (w *Wallet) ListAllTransactions() ([]btcjson.ListTransactionsResult, error) {
	txList := []btcjson.ListTransactionsResult{}

	// Get current block.  The block height used for calculating
	// the number of tx confirmations.
	bs, err := w.SyncedChainTip()
	if err != nil {
		return txList, err
	}

	// Search in reverse order: lookup most recently-added first.
	records := w.TxStore.Records()
	for i := len(records) - 1; i >= 0; i-- {
		jsonResults, err := records[i].ToJSON("", bs.Height,
			w.Manager.ChainParams())
		if err != nil {
			return nil, err
		}
		txList = append(txList, jsonResults...)
	}

	return txList, nil
}

// ListUnspent returns a slice of objects representing the unspent wallet
// transactions fitting the given criteria. The confirmations will be more than
// minconf, less than maxconf and if addresses is populated only the addresses
// contained within it will be considered.  If we know nothing about a
// transaction an empty array will be returned.
func (w *Wallet) ListUnspent(minconf, maxconf int,
	addresses map[string]bool) ([]*btcjson.ListUnspentResult, error) {

	results := []*btcjson.ListUnspentResult{}

	bs, err := w.SyncedChainTip()
	if err != nil {
		return results, err
	}

	filter := len(addresses) != 0

	unspent, err := w.TxStore.SortedUnspentOutputs()
	if err != nil {
		return nil, err
	}

	for _, credit := range unspent {
		confs := credit.Confirmations(bs.Height)
		if int(confs) < minconf || int(confs) > maxconf {
			continue
		}
		if credit.IsCoinbase() {
			if !credit.Confirmed(blockchain.CoinbaseMaturity, bs.Height) {
				continue
			}
		}
		if w.LockedOutpoint(*credit.OutPoint()) {
			continue
		}

		_, addrs, _, _ := credit.Addresses(activeNet.Params)
		if filter {
			for _, addr := range addrs {
				_, ok := addresses[addr.EncodeAddress()]
				if ok {
					goto include
				}
			}
			continue
		}
	include:
		result := &btcjson.ListUnspentResult{
			TxId:          credit.Tx().Sha().String(),
			Vout:          credit.OutputIndex,
			Account:       "",
			ScriptPubKey:  hex.EncodeToString(credit.TxOut().PkScript),
			Amount:        credit.Amount().ToUnit(btcutil.AmountBTC),
			Confirmations: int64(confs),
		}

		// BUG: this should be a JSON array so that all
		// addresses can be included, or removed (and the
		// caller extracts addresses from the pkScript).
		if len(addrs) > 0 {
			result.Address = addrs[0].EncodeAddress()
		}

		results = append(results, result)
	}

	return results, nil
}

// DumpPrivKeys returns the WIF-encoded private keys for all addresses with
// private keys in a wallet.
func (w *Wallet) DumpPrivKeys() ([]string, error) {
	addrs, err := w.Manager.AllActiveAddresses()
	if err != nil {
		return nil, err
	}

	// Iterate over each active address, appending the private key to
	// privkeys.
	privkeys := make([]string, 0, len(addrs))
	for _, addr := range addrs {
		ma, err := w.Manager.Address(addr)
		if err != nil {
			return nil, err
		}

		// Only those addresses with keys needed.
		pka, ok := ma.(waddrmgr.ManagedPubKeyAddress)
		if !ok {
			continue
		}

		wif, err := pka.ExportPrivKey()
		if err != nil {
			// It would be nice to zero out the array here. However,
			// since strings in go are immutable, and we have no
			// control over the caller I don't think we can. :(
			return nil, err
		}
		privkeys = append(privkeys, wif.String())
	}

	return privkeys, nil
}

// DumpWIFPrivateKey returns the WIF encoded private key for a
// single wallet address.
func (w *Wallet) DumpWIFPrivateKey(addr btcutil.Address) (string, error) {
	// Get private key from wallet if it exists.
	address, err := w.Manager.Address(addr)
	if err != nil {
		return "", err
	}

	pka, ok := address.(waddrmgr.ManagedPubKeyAddress)
	if !ok {
		return "", fmt.Errorf("address %s is not a key type", addr)
	}

	wif, err := pka.ExportPrivKey()
	if err != nil {
		return "", err
	}
	return wif.String(), nil
}

// ImportPrivateKey imports a private key to the wallet and writes the new
// wallet to disk.
func (w *Wallet) ImportPrivateKey(wif *btcutil.WIF, bs *waddrmgr.BlockStamp,
	rescan bool) (string, error) {

	// The starting block for the key is the genesis block unless otherwise
	// specified.
	if bs == nil {
		bs = &waddrmgr.BlockStamp{
			Hash:   *activeNet.Params.GenesisHash,
			Height: 0,
		}
	}

	// Attempt to import private key into wallet.
	addr, err := w.Manager.ImportPrivateKey(wif, bs)
	if err != nil {
		return "", err
	}

	// Rescan blockchain for transactions with txout scripts paying to the
	// imported address.
	if rescan {
		job := &RescanJob{
			Addrs:      []btcutil.Address{addr.Address()},
			OutPoints:  nil,
			BlockStamp: *bs,
		}

		// Submit rescan job and log when the import has completed.
		// Do not block on finishing the rescan.  The rescan success
		// or failure is logged elsewhere, and the channel is not
		// required to be read, so discard the return value.
		_ = w.SubmitRescan(job)
	}

	addrStr := addr.Address().EncodeAddress()
	log.Infof("Imported payment address %s", addrStr)

	// Return the payment address string of the imported private key.
	return addrStr, nil
}

// ExportWatchingWallet returns a watching-only version of the wallet serialized
// in a map.
func (w *Wallet) ExportWatchingWallet() (map[string]string, error) {
	tmpDir, err := ioutil.TempDir("", "btcwallet")
	if err != nil {
		return nil, err
	}
	defer os.RemoveAll(tmpDir)

	// Create a new file and write a copy of the current database into it.
	woDbPath := filepath.Join(tmpDir, walletDbWatchingOnlyName)
	fi, err := os.OpenFile(woDbPath, os.O_CREATE|os.O_RDWR, 0600)
	if err != nil {
		return nil, err
	}
	if err := w.db.Copy(fi); err != nil {
		fi.Close()
		return nil, err
	}
	fi.Close()
	defer os.Remove(woDbPath)

	// Open the new database, get the address manager namespace, and open
	// it.
	woDb, err := walletdb.Open("bdb", woDbPath)
	if err != nil {
		_ = os.Remove(woDbPath)
		return nil, err
	}
	defer woDb.Close()

	namespace, err := woDb.Namespace(waddrmgrNamespaceKey)
	if err != nil {
		return nil, err
	}
	woMgr, err := waddrmgr.Open(namespace, []byte(cfg.WalletPass),
		activeNet.Params, nil)
	if err != nil {
		return nil, err
	}
	defer woMgr.Close()

	// Convert the namespace to watching only if needed.
	if err := woMgr.ConvertToWatchingOnly(); err != nil {
		// Only return the error is it's not because it's already
		// watching-only.  When it is already watching-only, the code
		// just falls through to the export below.
		if merr, ok := err.(waddrmgr.ManagerError); ok &&
			merr.ErrorCode != waddrmgr.ErrWatchingOnly {
			return nil, err
		}
	}

	// Export the watching only wallet's serialized data.
	woWallet := *w
	woWallet.db = woDb
	woWallet.Manager = woMgr
	return woWallet.exportBase64()
}

// exportBase64 exports a wallet's serialized database and tx store as
// base64-encoded values in a map.
func (w *Wallet) exportBase64() (map[string]string, error) {
	var buf bytes.Buffer
	m := make(map[string]string)

	if err := w.db.Copy(&buf); err != nil {
		return nil, err
	}
	m["wallet"] = base64.StdEncoding.EncodeToString(buf.Bytes())
	buf.Reset()

	if _, err := w.TxStore.WriteTo(&buf); err != nil {
		return nil, err
	}
	m["tx"] = base64.StdEncoding.EncodeToString(buf.Bytes())
	buf.Reset()

	return m, nil
}

// LockedOutpoint returns whether an outpoint has been marked as locked and
// should not be used as an input for created transactions.
func (w *Wallet) LockedOutpoint(op wire.OutPoint) bool {
	_, locked := w.lockedOutpoints[op]
	return locked
}

// LockOutpoint marks an outpoint as locked, that is, it should not be used as
// an input for newly created transactions.
func (w *Wallet) LockOutpoint(op wire.OutPoint) {
	w.lockedOutpoints[op] = struct{}{}
}

// UnlockOutpoint marks an outpoint as unlocked, that is, it may be used as an
// input for newly created transactions.
func (w *Wallet) UnlockOutpoint(op wire.OutPoint) {
	delete(w.lockedOutpoints, op)
}

// ResetLockedOutpoints resets the set of locked outpoints so all may be used
// as inputs for new transactions.
func (w *Wallet) ResetLockedOutpoints() {
	w.lockedOutpoints = map[wire.OutPoint]struct{}{}
}

// LockedOutpoints returns a slice of currently locked outpoints.  This is
// intended to be used by marshaling the result as a JSON array for
// listlockunspent RPC results.
func (w *Wallet) LockedOutpoints() []btcjson.TransactionInput {
	locked := make([]btcjson.TransactionInput, len(w.lockedOutpoints))
	i := 0
	for op := range w.lockedOutpoints {
		locked[i] = btcjson.TransactionInput{
			Txid: op.Hash.String(),
			Vout: op.Index,
		}
		i++
	}
	return locked
}

// Track requests btcd to send notifications of new transactions for
// each address stored in a wallet.
func (w *Wallet) Track() {
	// Request notifications for transactions sending to all wallet
	// addresses.
	//
	// TODO: return as slice? (doesn't have to be ordered)
	addrs, err := w.Manager.AllActiveAddresses()
	if err != nil {
		log.Error("Unable to acquire list of active addresses: %v", err)
		return
	}

	if err := w.chainSvr.NotifyReceived(addrs); err != nil {
		log.Error("Unable to request transaction updates for address.")
	}

	unspent, err := w.TxStore.UnspentOutputs()
	if err != nil {
		log.Errorf("Unable to access unspent outputs: %v", err)
		return
	}
	w.ReqSpentUtxoNtfns(unspent)
}

// ResendUnminedTxs iterates through all transactions that spend from wallet
// credits that are not known to have been mined into a block, and attempts
// to send each to the chain server for relay.
func (w *Wallet) ResendUnminedTxs() {
	txs := w.TxStore.UnminedDebitTxs()
	for _, tx := range txs {
		_, err := w.chainSvr.SendRawTransaction(tx.MsgTx(), false)
		if err != nil {
			// TODO(jrick): Check error for if this tx is a double spend,
			// remove it if so.
			log.Debugf("Could not resend transaction %v: %v",
				tx.Sha(), err)
			continue
		}
		log.Debugf("Resent unmined transaction %v", tx.Sha())
	}
}

// SortedActivePaymentAddresses returns a slice of all active payment
// addresses in a wallet.
func (w *Wallet) SortedActivePaymentAddresses() ([]string, error) {
	addrs, err := w.Manager.AllActiveAddresses()
	if err != nil {
		return nil, err
	}

	addrStrs := make([]string, len(addrs))
	for i, addr := range addrs {
		addrStrs[i] = addr.EncodeAddress()
	}

	sort.Sort(sort.StringSlice(addrStrs))
	return addrStrs, nil
}

// NewAddress returns the next external chained address for a wallet.
func (w *Wallet) NewAddress() (btcutil.Address, error) {
	// Get next address from wallet.
	account := uint32(0)
	addrs, err := w.Manager.NextExternalAddresses(account, 1)
	if err != nil {
		return nil, err
	}

	// Request updates from btcd for new transactions sent to this address.
	utilAddrs := make([]btcutil.Address, len(addrs))
	for i, addr := range addrs {
		utilAddrs[i] = addr.Address()
	}
	if err := w.chainSvr.NotifyReceived(utilAddrs); err != nil {
		return nil, err
	}

	return utilAddrs[0], nil
}

// NewChangeAddress returns a new change address for a wallet.
func (w *Wallet) NewChangeAddress() (btcutil.Address, error) {
	// Get next chained change address from wallet for account 0.
	account := uint32(0)
	addrs, err := w.Manager.NextInternalAddresses(account, 1)
	if err != nil {
		return nil, err
	}

	// Request updates from btcd for new transactions sent to this address.
	utilAddrs := make([]btcutil.Address, len(addrs))
	for i, addr := range addrs {
		utilAddrs[i] = addr.Address()
	}

	if err := w.chainSvr.NotifyReceived(utilAddrs); err != nil {
		return nil, err
	}

	return utilAddrs[0], nil
}

// ReqSpentUtxoNtfns sends a message to btcd to request updates for when
// a stored UTXO has been spent.
func (w *Wallet) ReqSpentUtxoNtfns(credits []txstore.Credit) {
	ops := make([]*wire.OutPoint, len(credits))
	for i, c := range credits {
		op := c.OutPoint()
		log.Debugf("Requesting spent UTXO notifications for Outpoint "+
			"hash %s index %d", op.Hash, op.Index)
		ops[i] = op
	}

	if err := w.chainSvr.NotifySpent(ops); err != nil {
		log.Errorf("Cannot request notifications for spent outputs: %v",
			err)
	}
}

// TotalReceived iterates through a wallet's transaction history, returning the
// total amount of bitcoins received for any wallet address.  Amounts received
// through multisig transactions are ignored.
func (w *Wallet) TotalReceived(confirms int) (btcutil.Amount, error) {
	bs, err := w.SyncedChainTip()
	if err != nil {
		return 0, err
	}

	var amount btcutil.Amount
	for _, r := range w.TxStore.Records() {
		for _, c := range r.Credits() {
			// Ignore change.
			if c.Change() {
				continue
			}

			// Tally if the appropiate number of block confirmations have passed.
			if c.Confirmed(confirms, bs.Height) {
				amount += c.Amount()
			}
		}
	}
	return amount, nil
}

// TotalReceivedForAddr iterates through a wallet's transaction history,
// returning the total amount of bitcoins received for a single wallet
// address.
func (w *Wallet) TotalReceivedForAddr(addr btcutil.Address, confirms int) (btcutil.Amount, error) {
	bs, err := w.SyncedChainTip()
	if err != nil {
		return 0, err
	}

	addrStr := addr.EncodeAddress()
	var amount btcutil.Amount
	for _, r := range w.TxStore.Records() {
		for _, c := range r.Credits() {
			if !c.Confirmed(confirms, bs.Height) {
				continue
			}

			_, addrs, _, err := c.Addresses(activeNet.Params)
			// An error creating addresses from the output script only
			// indicates a non-standard script, so ignore this credit.
			if err != nil {
				continue
			}
			for _, a := range addrs {
				if addrStr == a.EncodeAddress() {
					amount += c.Amount()
					break
				}
			}
		}
	}

	return amount, nil
}

// TxRecord iterates through all transaction records saved in the store,
// returning the first with an equivalent transaction hash.
func (w *Wallet) TxRecord(txSha *wire.ShaHash) (r *txstore.TxRecord, ok bool) {
	for _, r = range w.TxStore.Records() {
		if *r.Tx().Sha() == *txSha {
			return r, true
		}
	}
	return nil, false
}

// openWallet opens a wallet from disk.
func openWallet() (*Wallet, error) {
	netdir := networkDir(cfg.DataDir, activeNet.Params)
	dbPath := filepath.Join(netdir, walletDbName)

	// Ensure that the network directory exists.
	if err := checkCreateDir(netdir); err != nil {
		return nil, err
	}

	// Open the database using the boltdb backend.
	db, err := walletdb.Open("bdb", dbPath)
	if err != nil {
		return nil, err
	}

	// Get the namespace for the address manager.
	namespace, err := db.Namespace(waddrmgrNamespaceKey)
	if err != nil {
		return nil, err
	}

	// Open address manager and transaction store.
	var txs *txstore.Store
	mgr, err := waddrmgr.Open(namespace, []byte(cfg.WalletPass),
		activeNet.Params, nil)
	if err == nil {
		txs, err = txstore.OpenDir(netdir)
	}
	if err != nil {
		// Special case: if the address manager was successfully read
		// (mgr != nil) but the transaction store was not, create a
		// new txstore and write it out to disk.  Write an unsynced
		// manager back to disk so on future opens, the empty txstore
		// is not considered fully synced.
		if mgr == nil {
			return nil, err
		}

		txs = txstore.New(netdir)
		txs.MarkDirty()
		err = txs.WriteIfDirty()
		if err != nil {
			return nil, err
		}
		mgr.SetSyncedTo(nil)
	}

	log.Infof("Opened wallet files") // TODO: log balance? last sync height?
	wallet := newWallet(mgr, txs)
	wallet.db = db
	return wallet, nil
}<|MERGE_RESOLUTION|>--- conflicted
+++ resolved
@@ -205,17 +205,10 @@
 	return w.disconnectedBlocks, nil
 }
 
-<<<<<<< HEAD
-// ListenDisconnectedBlocks returns a channel that passes the current lock state
-// of the wallet whenever the lock state is changed.  The value is true for
-// locked, and false for unlocked.  The channel must be read, or other wallet
-// methods will block.
-=======
-// ListenKeystoreLockStatus returns a channel that passes the current lock state
-// of the wallet keystore anytime the keystore is locked or unlocked.  The value
-// is true for locked, and false for unlocked.  The channel must be read, or
-// other wallet methods will block.
->>>>>>> ad80e9f3
+// ListenLockStatus returns a channel that passes the current lock state of
+// the wallet whenever the lock state is changed.  The value is true for locked,
+// and false for unlocked.  The channel must be read, or other wallet methods
+// will block.
 //
 // If this is called twice, ErrDuplicateListen is returned.
 func (w *Wallet) ListenLockStatus() (<-chan bool, error) {
